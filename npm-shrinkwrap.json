--- conflicted
+++ resolved
@@ -1,6 +1,5 @@
 {
   "name": "vault-client",
-<<<<<<< HEAD
   "version": "0.1.2",
   "dependencies": {
     "abbrev": {
@@ -12,18 +11,6 @@
       "version": "3.2.0",
       "from": "acorn@>=3.2.0 <4.0.0",
       "resolved": "https://registry.npmjs.org/acorn/-/acorn-3.2.0.tgz"
-=======
-  "dependencies": {
-    "abbrev": {
-      "version": "1.0.7",
-      "from": "abbrev@>=1.0.0 <2.0.0",
-      "resolved": "https://registry.npmjs.org/abbrev/-/abbrev-1.0.7.tgz"
-    },
-    "acorn": {
-      "version": "3.1.0",
-      "from": "acorn@>=3.1.0 <4.0.0",
-      "resolved": "https://registry.npmjs.org/acorn/-/acorn-3.1.0.tgz"
->>>>>>> 15bb645c
     },
     "acorn-jsx": {
       "version": "3.0.1",
@@ -62,7 +49,6 @@
     },
     "array-find-index": {
       "version": "1.0.1",
-<<<<<<< HEAD
       "from": "array-find-index@>=1.0.1 <2.0.0",
       "resolved": "https://registry.npmjs.org/array-find-index/-/array-find-index-1.0.1.tgz"
     },
@@ -75,20 +61,6 @@
       "version": "1.0.3",
       "from": "array-uniq@>=1.0.1 <2.0.0",
       "resolved": "https://registry.npmjs.org/array-uniq/-/array-uniq-1.0.3.tgz"
-=======
-      "from": "array-find-index@>=1.0.0 <2.0.0",
-      "resolved": "https://registry.npmjs.org/array-find-index/-/array-find-index-1.0.1.tgz"
-    },
-    "array-union": {
-      "version": "1.0.1",
-      "from": "array-union@>=1.0.1 <2.0.0",
-      "resolved": "https://registry.npmjs.org/array-union/-/array-union-1.0.1.tgz"
-    },
-    "array-uniq": {
-      "version": "1.0.2",
-      "from": "array-uniq@>=1.0.1 <2.0.0",
-      "resolved": "https://registry.npmjs.org/array-uniq/-/array-uniq-1.0.2.tgz"
->>>>>>> 15bb645c
     },
     "arrify": {
       "version": "1.0.1",
@@ -96,15 +68,9 @@
       "resolved": "https://registry.npmjs.org/arrify/-/arrify-1.0.1.tgz"
     },
     "assertion-error": {
-<<<<<<< HEAD
       "version": "1.0.2",
       "from": "assertion-error@>=1.0.1 <2.0.0",
       "resolved": "https://registry.npmjs.org/assertion-error/-/assertion-error-1.0.2.tgz"
-=======
-      "version": "1.0.1",
-      "from": "assertion-error@>=1.0.1 <2.0.0",
-      "resolved": "https://registry.npmjs.org/assertion-error/-/assertion-error-1.0.1.tgz"
->>>>>>> 15bb645c
     },
     "async": {
       "version": "1.5.2",
@@ -127,7 +93,6 @@
       "resolved": "https://registry.npmjs.org/balanced-match/-/balanced-match-0.4.1.tgz"
     },
     "bluebird": {
-<<<<<<< HEAD
       "version": "3.4.1",
       "from": "bluebird@>=3.1.1 <4.0.0",
       "resolved": "https://registry.npmjs.org/bluebird/-/bluebird-3.4.1.tgz"
@@ -136,16 +101,6 @@
       "version": "1.1.5",
       "from": "brace-expansion@>=1.0.0 <2.0.0",
       "resolved": "https://registry.npmjs.org/brace-expansion/-/brace-expansion-1.1.5.tgz"
-=======
-      "version": "3.4.0",
-      "from": "bluebird@>=3.1.1 <4.0.0",
-      "resolved": "https://registry.npmjs.org/bluebird/-/bluebird-3.4.0.tgz"
-    },
-    "brace-expansion": {
-      "version": "1.1.4",
-      "from": "brace-expansion@>=1.0.0 <2.0.0",
-      "resolved": "https://registry.npmjs.org/brace-expansion/-/brace-expansion-1.1.4.tgz"
->>>>>>> 15bb645c
     },
     "builtin-modules": {
       "version": "1.1.1",
@@ -239,14 +194,11 @@
       "from": "core-util-is@>=1.0.0 <1.1.0",
       "resolved": "https://registry.npmjs.org/core-util-is/-/core-util-is-1.0.2.tgz"
     },
-<<<<<<< HEAD
     "currently-unhandled": {
       "version": "0.4.1",
       "from": "currently-unhandled@>=0.4.1 <0.5.0",
       "resolved": "https://registry.npmjs.org/currently-unhandled/-/currently-unhandled-0.4.1.tgz"
     },
-=======
->>>>>>> 15bb645c
     "d": {
       "version": "0.1.1",
       "from": "d@>=0.1.1 <0.2.0",
@@ -313,7 +265,6 @@
     },
     "es5-ext": {
       "version": "0.10.11",
-<<<<<<< HEAD
       "from": "es5-ext@>=0.10.11 <0.11.0",
       "resolved": "https://registry.npmjs.org/es5-ext/-/es5-ext-0.10.11.tgz",
       "dependencies": {
@@ -323,10 +274,6 @@
           "resolved": "https://registry.npmjs.org/es6-symbol/-/es6-symbol-3.0.2.tgz"
         }
       }
-=======
-      "from": "es5-ext@>=0.10.8 <0.11.0",
-      "resolved": "https://registry.npmjs.org/es5-ext/-/es5-ext-0.10.11.tgz"
->>>>>>> 15bb645c
     },
     "es6-iterator": {
       "version": "2.0.0",
@@ -334,15 +281,9 @@
       "resolved": "https://registry.npmjs.org/es6-iterator/-/es6-iterator-2.0.0.tgz"
     },
     "es6-map": {
-<<<<<<< HEAD
       "version": "0.1.4",
       "from": "es6-map@>=0.1.3 <0.2.0",
       "resolved": "https://registry.npmjs.org/es6-map/-/es6-map-0.1.4.tgz"
-=======
-      "version": "0.1.3",
-      "from": "es6-map@>=0.1.3 <0.2.0",
-      "resolved": "https://registry.npmjs.org/es6-map/-/es6-map-0.1.3.tgz"
->>>>>>> 15bb645c
     },
     "es6-set": {
       "version": "0.1.4",
@@ -350,15 +291,9 @@
       "resolved": "https://registry.npmjs.org/es6-set/-/es6-set-0.1.4.tgz"
     },
     "es6-symbol": {
-<<<<<<< HEAD
       "version": "3.1.0",
       "from": "es6-symbol@>=3.1.0 <3.2.0",
       "resolved": "https://registry.npmjs.org/es6-symbol/-/es6-symbol-3.1.0.tgz"
-=======
-      "version": "3.0.2",
-      "from": "es6-symbol@>=3.0.1 <3.1.0",
-      "resolved": "https://registry.npmjs.org/es6-symbol/-/es6-symbol-3.0.2.tgz"
->>>>>>> 15bb645c
     },
     "es6-weak-map": {
       "version": "2.0.1",
@@ -388,15 +323,9 @@
       "resolved": "https://registry.npmjs.org/escope/-/escope-3.6.0.tgz"
     },
     "espree": {
-<<<<<<< HEAD
       "version": "3.1.6",
       "from": "espree@>=3.1.6 <4.0.0",
       "resolved": "https://registry.npmjs.org/espree/-/espree-3.1.6.tgz"
-=======
-      "version": "3.1.4",
-      "from": "espree@3.1.4",
-      "resolved": "https://registry.npmjs.org/espree/-/espree-3.1.4.tgz"
->>>>>>> 15bb645c
     },
     "esprima": {
       "version": "2.7.2",
@@ -509,14 +438,11 @@
       "from": "formatio@1.1.1",
       "resolved": "https://registry.npmjs.org/formatio/-/formatio-1.1.1.tgz"
     },
-<<<<<<< HEAD
     "fs.realpath": {
       "version": "1.0.0",
       "from": "fs.realpath@>=1.0.0 <2.0.0",
       "resolved": "https://registry.npmjs.org/fs.realpath/-/fs.realpath-1.0.0.tgz"
     },
-=======
->>>>>>> 15bb645c
     "generate-function": {
       "version": "2.0.0",
       "from": "generate-function@>=2.0.0 <3.0.0",
@@ -538,7 +464,6 @@
       "resolved": "https://registry.npmjs.org/getobject/-/getobject-0.1.0.tgz"
     },
     "glob": {
-<<<<<<< HEAD
       "version": "7.0.5",
       "from": "glob@>=7.0.3 <8.0.0",
       "resolved": "https://registry.npmjs.org/glob/-/glob-7.0.5.tgz"
@@ -547,16 +472,6 @@
       "version": "9.8.0",
       "from": "globals@>=9.2.0 <10.0.0",
       "resolved": "https://registry.npmjs.org/globals/-/globals-9.8.0.tgz"
-=======
-      "version": "7.0.3",
-      "from": "glob@>=7.0.3 <8.0.0",
-      "resolved": "https://registry.npmjs.org/glob/-/glob-7.0.3.tgz"
-    },
-    "globals": {
-      "version": "9.7.0",
-      "from": "globals@>=9.2.0 <10.0.0",
-      "resolved": "https://registry.npmjs.org/globals/-/globals-9.7.0.tgz"
->>>>>>> 15bb645c
     },
     "globby": {
       "version": "4.1.0",
@@ -644,15 +559,9 @@
       "resolved": "https://registry.npmjs.org/has-flag/-/has-flag-1.0.0.tgz"
     },
     "hoek": {
-<<<<<<< HEAD
       "version": "4.0.1",
       "from": "hoek@>=4.0.0 <5.0.0",
       "resolved": "https://registry.npmjs.org/hoek/-/hoek-4.0.1.tgz"
-=======
-      "version": "4.0.0",
-      "from": "hoek@>=4.0.0 <5.0.0",
-      "resolved": "https://registry.npmjs.org/hoek/-/hoek-4.0.0.tgz"
->>>>>>> 15bb645c
     },
     "hooker": {
       "version": "0.2.3",
@@ -792,15 +701,9 @@
       }
     },
     "joi": {
-<<<<<<< HEAD
       "version": "8.4.2",
       "from": "joi@>=8.4.0 <9.0.0",
       "resolved": "https://registry.npmjs.org/joi/-/joi-8.4.2.tgz"
-=======
-      "version": "8.4.0",
-      "from": "joi@>=8.4.0 <9.0.0",
-      "resolved": "https://registry.npmjs.org/joi/-/joi-8.4.0.tgz"
->>>>>>> 15bb645c
     },
     "js-yaml": {
       "version": "3.6.1",
@@ -852,29 +755,20 @@
       "from": "lolex@1.3.2",
       "resolved": "https://registry.npmjs.org/lolex/-/lolex-1.3.2.tgz"
     },
-<<<<<<< HEAD
-=======
     "long-timeout": {
       "version": "0.1.1",
       "from": "long-timeout@latest",
       "resolved": "https://registry.npmjs.org/long-timeout/-/long-timeout-0.1.1.tgz"
     },
->>>>>>> 15bb645c
     "longest": {
       "version": "1.0.1",
       "from": "longest@>=1.0.1 <2.0.0",
       "resolved": "https://registry.npmjs.org/longest/-/longest-1.0.1.tgz"
     },
     "loud-rejection": {
-<<<<<<< HEAD
       "version": "1.5.0",
       "from": "loud-rejection@>=1.0.0 <2.0.0",
       "resolved": "https://registry.npmjs.org/loud-rejection/-/loud-rejection-1.5.0.tgz"
-=======
-      "version": "1.3.0",
-      "from": "loud-rejection@>=1.0.0 <2.0.0",
-      "resolved": "https://registry.npmjs.org/loud-rejection/-/loud-rejection-1.3.0.tgz"
->>>>>>> 15bb645c
     },
     "lru-cache": {
       "version": "2.7.3",
@@ -899,15 +793,9 @@
       }
     },
     "minimatch": {
-<<<<<<< HEAD
       "version": "3.0.2",
       "from": "minimatch@>=2.0.0 <3.0.0||>=3.0.0 <4.0.0",
       "resolved": "https://registry.npmjs.org/minimatch/-/minimatch-3.0.2.tgz"
-=======
-      "version": "3.0.0",
-      "from": "minimatch@>=2.0.0 <3.0.0||>=3.0.0 <4.0.0",
-      "resolved": "https://registry.npmjs.org/minimatch/-/minimatch-3.0.0.tgz"
->>>>>>> 15bb645c
     },
     "minimist": {
       "version": "0.0.8",
@@ -924,14 +812,6 @@
       "from": "moment@>=2.0.0 <3.0.0",
       "resolved": "https://registry.npmjs.org/moment/-/moment-2.13.0.tgz"
     },
-<<<<<<< HEAD
-    "ms": {
-      "version": "0.7.1",
-      "from": "ms@>=0.7.1 <0.8.0",
-      "resolved": "https://registry.npmjs.org/ms/-/ms-0.7.1.tgz"
-    },
-=======
->>>>>>> 15bb645c
     "mute-stream": {
       "version": "0.0.5",
       "from": "mute-stream@0.0.5",
@@ -1155,15 +1035,9 @@
       "resolved": "https://registry.npmjs.org/sigmund/-/sigmund-1.0.1.tgz"
     },
     "signal-exit": {
-<<<<<<< HEAD
       "version": "3.0.0",
       "from": "signal-exit@>=3.0.0 <4.0.0",
       "resolved": "https://registry.npmjs.org/signal-exit/-/signal-exit-3.0.0.tgz"
-=======
-      "version": "2.1.2",
-      "from": "signal-exit@>=2.1.2 <3.0.0",
-      "resolved": "https://registry.npmjs.org/signal-exit/-/signal-exit-2.1.2.tgz"
->>>>>>> 15bb645c
     },
     "slice-ansi": {
       "version": "0.0.4",
@@ -1296,15 +1170,9 @@
       "resolved": "https://registry.npmjs.org/typedarray/-/typedarray-0.0.6.tgz"
     },
     "uglify-js": {
-<<<<<<< HEAD
       "version": "2.6.3",
       "from": "uglify-js@>=2.6.0 <3.0.0",
       "resolved": "https://registry.npmjs.org/uglify-js/-/uglify-js-2.6.3.tgz",
-=======
-      "version": "2.6.2",
-      "from": "uglify-js@>=2.6.0 <3.0.0",
-      "resolved": "https://registry.npmjs.org/uglify-js/-/uglify-js-2.6.2.tgz",
->>>>>>> 15bb645c
       "dependencies": {
         "async": {
           "version": "0.2.10",
@@ -1349,15 +1217,9 @@
       "resolved": "https://registry.npmjs.org/validate-npm-package-license/-/validate-npm-package-license-3.0.1.tgz"
     },
     "which": {
-<<<<<<< HEAD
       "version": "1.2.10",
       "from": "which@>=1.2.1 <1.3.0",
       "resolved": "https://registry.npmjs.org/which/-/which-1.2.10.tgz"
-=======
-      "version": "1.2.9",
-      "from": "which@>=1.2.1 <1.3.0",
-      "resolved": "https://registry.npmjs.org/which/-/which-1.2.9.tgz"
->>>>>>> 15bb645c
     },
     "window-size": {
       "version": "0.1.0",
@@ -1401,10 +1263,6 @@
         }
       }
     }
-<<<<<<< HEAD
-  }
-=======
   },
   "version": "0.2.1"
->>>>>>> 15bb645c
 }