'use strict';

const async = require('async');
const backends = require('./backends');
const joi = require('joi');
const lt = require('long-timeout');
const retry  = require('retry');
const _ = require('lodash');

module.exports = {
    /**
     * Authenticate with vault.
     * @param  {Object} options
     * @param  {String} options.backend - ['userpass']
     * @param  {Function} [cb]
     */
    login(options, cb) {
        const self = this;
        const _async = _.isFunction(cb);

        // if this is a renewal, grab prior login options
        if (!options) {
            options = _.get(self, '_auth.login');
        }

<<<<<<< HEAD
        // clear any pending renewals
        if (_.has(self, '_auth.renewal')) {
            lt.clearTimeout(self._auth.renewal);
            delete self._auth.renewal;
        }
=======
        self.logout();
>>>>>>> 88cda934

        async.auto({
            // validate options
            options: function validateOptions(fn) {
                const schema = joi.object({
                    backend: joi.string().valid([
                        'userpass'
                    ]).required(),
                    options: joi.object().required(),
                    retry: joi.object()
                }).unknown(true).required();
                joi.validate(options, schema, function(err, validated) {
                    if (err) {
                        err = new Error(`Invalid Login Options: ${err.messsage}`);
                        return fn(err);
                    }
                    _.set(self, '_auth.login', options);
                    fn(null, validated);
                });
            },

            // attempt to authenticate with vault server, retry with
            // exponential backoff in case of non authentication errors
            data: ['options', function authenticate(fn, r) {
                const backend = backends[options.backend];
                const ops = r.options;
                const operation = retry.operation(ops.retry);

                operation.attempt(function() {
                    backend.login(self, ops.options, function(err, auth) {
                        console.log(err);
                        if (err) {
                            const errCode = _.get(err, 'message');
                            const defaultStatus = /timeout/.test(errCode) ? 503 : 499;
                            const status = _.get(err, 'status', defaultStatus);
                            if (status >= 400 && status <= 499) {
                                if (operation._timeout) {
                                    clearTimeout(operation._timeout);
                                }
                                operation._timeouts = [];
                                if (status === 400 && status === 401) {
                                    err = new Error(`Incorrect username/password combination`);
                                    err.type = 'ERROR:LOGIN';
                                }
                                return fn(err);
                            }
                            if (operation.retry(err)) {
                                return;
                            }
                            err = operation.mainError() || err;
                            return fn(err);
                        }

                        fn(null, auth);
                    });
                });
            }],

            auth: ['data', function validateAuth(fn, r) {
                const data = r.data;
                joi.validate(data, joi.object({
                    client_token: joi.string().required(),
                    lease_duration: joi.number().integer().min(0).required()
                }).unknown(true).required(), fn);
            }],

            // finish login process
            login: ['auth', function finishLogin(fn, r) {
                const auth = r.auth;

                self.status = 'authenticated';
                _.set(self, '_auth.token', auth.client_token);
                if (auth.lease_duration > 0) {
                    self._auth.renewal = lt.setTimeout(function() {
                        self.status = 'unauthenticated';
                        self.login.call(self);
                    }, auth.lease_duration * 1000);
                }
                async.setImmediate(fn);
            }]
        }, function(err) {
            if (err) {
                self.emit('error:login', err);
                if (_async) {
                    cb(err);
                }
                return;
            }
            self.emit('authenticated');
            if (_async) {
                cb();
            }
        });
    },


    /**
     * Discard all relevant authentication info
     * @return {[type]}
     */
    logout() {
        const self = this;
        _.unset(self, '_auth.token');
        // clear any pending renewals
        if (_.has(self, '_auth.renewal')) {
            clearInterval(self._auth.renewal);
            delete self._auth.renewal;
        }
    }
};<|MERGE_RESOLUTION|>--- conflicted
+++ resolved
@@ -23,15 +23,11 @@
             options = _.get(self, '_auth.login');
         }
 
-<<<<<<< HEAD
         // clear any pending renewals
         if (_.has(self, '_auth.renewal')) {
             lt.clearTimeout(self._auth.renewal);
             delete self._auth.renewal;
         }
-=======
-        self.logout();
->>>>>>> 88cda934
 
         async.auto({
             // validate options
@@ -62,7 +58,6 @@
 
                 operation.attempt(function() {
                     backend.login(self, ops.options, function(err, auth) {
-                        console.log(err);
                         if (err) {
                             const errCode = _.get(err, 'message');
                             const defaultStatus = /timeout/.test(errCode) ? 503 : 499;
